--- conflicted
+++ resolved
@@ -7,14 +7,9 @@
     <LangVersion>8.0</LangVersion>
   </PropertyGroup>
 
-<<<<<<< HEAD
-  <ItemGroup>
-    <PackageReference Include="GitVersionTask" Version="5.1.2">
-=======
   <!--TODO: remove condition when https://github.com/GitTools/GitVersion/issues/2063 is fixed-->
   <ItemGroup Condition=" '$(DEBUG)' != ''">
     <PackageReference Update="GitVersionTask" Version="5.2.4">
->>>>>>> 29407e0d
       <PrivateAssets>all</PrivateAssets>
       <IncludeAssets>runtime; build; native; contentfiles; analyzers; buildtransitive</IncludeAssets>
     </PackageReference>
