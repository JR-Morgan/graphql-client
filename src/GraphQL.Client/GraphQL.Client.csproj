﻿<Project Sdk="Microsoft.NET.Sdk">

	<Import Project="../src.props" />

	<PropertyGroup>
		<Description>A GraphQL Client</Description>
		<TargetFrameworks>netstandard2.0</TargetFrameworks>
	</PropertyGroup>

	<ItemGroup>
		<PackageReference Include="Microsoft.CSharp" Version="4.7.0" />
	</ItemGroup>

	<ItemGroup>
<<<<<<< HEAD
	  	<ProjectReference Include="..\GraphQL.Primitives\GraphQL.Primitives.csproj" />
=======
		<PackageReference Include="System.Net.WebSockets.Client" Version="4.3.2" />
		<PackageReference Include="System.Net.WebSockets.Client.Managed" Version="1.0.22" />
		<PackageReference Include="System.Reactive" Version="4.1.2" />
	</ItemGroup>

	<ItemGroup>
	  <Reference Include="System.Reactive">
	    <HintPath>C:\Users\arose\.nuget\packages\system.reactive\4.1.2\lib\netstandard2.0\System.Reactive.dll</HintPath>
	  </Reference>
>>>>>>> c22ee912
	</ItemGroup>

</Project><|MERGE_RESOLUTION|>--- conflicted
+++ resolved
@@ -8,23 +8,14 @@
 	</PropertyGroup>
 
 	<ItemGroup>
-		<PackageReference Include="Microsoft.CSharp" Version="4.7.0" />
+      <ProjectReference Include="..\GraphQL.Primitives\GraphQL.Primitives.csproj" />
 	</ItemGroup>
 
 	<ItemGroup>
-<<<<<<< HEAD
-	  	<ProjectReference Include="..\GraphQL.Primitives\GraphQL.Primitives.csproj" />
-=======
 		<PackageReference Include="System.Net.WebSockets.Client" Version="4.3.2" />
 		<PackageReference Include="System.Net.WebSockets.Client.Managed" Version="1.0.22" />
 		<PackageReference Include="System.Reactive" Version="4.1.2" />
-	</ItemGroup>
-
-	<ItemGroup>
-	  <Reference Include="System.Reactive">
-	    <HintPath>C:\Users\arose\.nuget\packages\system.reactive\4.1.2\lib\netstandard2.0\System.Reactive.dll</HintPath>
-	  </Reference>
->>>>>>> c22ee912
+        <PackageReference Include="Microsoft.CSharp" Version="4.7.0" />
 	</ItemGroup>
 
 </Project>