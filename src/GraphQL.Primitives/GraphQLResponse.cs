using System;
using System.Collections.Generic;
using System.Linq;
using System.Runtime.Serialization;

namespace GraphQL
{
<<<<<<< HEAD
    public class GraphQLResponse<T> : IEquatable<GraphQLResponse<T>?>
=======

    public class GraphQLResponse<T> : IGraphQLResponse, IEquatable<GraphQLResponse<T>?>
>>>>>>> aadf5940
    {
        [DataMember(Name = "data")]
        public T Data { get; set; }
        object IGraphQLResponse.Data => Data;

        [DataMember(Name = "errors")]
        public GraphQLError[]? Errors { get; set; }

        [DataMember(Name = "extensions")]
        public Map? Extensions { get; set; }

        public override bool Equals(object? obj) => Equals(obj as GraphQLResponse<T>);

        public bool Equals(GraphQLResponse<T>? other)
        {
            if (other == null)
            { return false; }
            if (ReferenceEquals(this, other))
            { return true; }
            if (!EqualityComparer<T>.Default.Equals(Data, other.Data))
            { return false; }

            if (Errors != null && other.Errors != null)
            {
                if (!Enumerable.SequenceEqual(Errors, other.Errors))
                { return false; }
            }
            else if (Errors != null && other.Errors == null)
            { return false; }
            else if (Errors == null && other.Errors != null)
            { return false; }

            if (Extensions != null && other.Extensions != null)
            {
                if (!Enumerable.SequenceEqual(Extensions, other.Extensions))
                { return false; }
            }
            else if (Extensions != null && other.Extensions == null)
            { return false; }
            else if (Extensions == null && other.Extensions != null)
            { return false; }

            return true;
        }

        public override int GetHashCode()
        {
            unchecked
            {
                var hashCode = EqualityComparer<T>.Default.GetHashCode(Data);
                {
                    if (Errors != null)
                    {
                        foreach (var element in Errors)
                        {
                            hashCode = (hashCode * 397) ^ EqualityComparer<GraphQLError?>.Default.GetHashCode(element);
                        }
                    }
                    else
                    {
                        hashCode = (hashCode * 397) ^ 0;
                    }

                    if (Extensions != null)
                    {
                        foreach (var element in Extensions)
                        {
                            hashCode = (hashCode * 397) ^ EqualityComparer<KeyValuePair<string, object>>.Default.GetHashCode(element);
                        }
                    }
                    else
                    {
                        hashCode = (hashCode * 397) ^ 0;
                    }
                }
                return hashCode;
            }
        }

        public static bool operator ==(GraphQLResponse<T>? response1, GraphQLResponse<T>? response2) => EqualityComparer<GraphQLResponse<T>?>.Default.Equals(response1, response2);

        public static bool operator !=(GraphQLResponse<T>? response1, GraphQLResponse<T>? response2) => !(response1 == response2);
    }
}<|MERGE_RESOLUTION|>--- conflicted
+++ resolved
@@ -5,12 +5,7 @@
 
 namespace GraphQL
 {
-<<<<<<< HEAD
-    public class GraphQLResponse<T> : IEquatable<GraphQLResponse<T>?>
-=======
-
     public class GraphQLResponse<T> : IGraphQLResponse, IEquatable<GraphQLResponse<T>?>
->>>>>>> aadf5940
     {
         [DataMember(Name = "data")]
         public T Data { get; set; }
