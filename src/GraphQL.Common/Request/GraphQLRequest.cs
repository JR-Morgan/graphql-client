#nullable enable
using System;
using System.Collections.Generic;

namespace GraphQL.Common.Request {

	/// <summary>
	/// Represents a Query that can be fetched to a GraphQL Server.
	/// For more information <see href="http://graphql.org/learn/serving-over-http/#post-request"/>
	/// </summary>
	public class GraphQLRequest : IEquatable<GraphQLRequest?> {

		/// <summary>
		/// The Query
		/// </summary>
		public string Query { get; set; }

		/// <summary>
		/// If the provided <see cref="Query"/> contains multiple named operations, this specifies which operation should be executed.
		/// </summary>
		public string? OperationName { get; set; }

		/// <summary>
		/// The Variables
		/// </summary>
		public dynamic? Variables { get; set; }

		/// <summary>
		/// Initialize a new GraphQLRequest
		/// </summary>
		/// <param name="query">The Query</param>
		public GraphQLRequest(string query){
			this.Query = query;
		}

		[Obsolete("this constructor will be removed in a future version!")]
		public GraphQLRequest() {
			this.Query = string.Empty;
		}

		/// <inheritdoc />
		public override bool Equals(object? obj) => this.Equals(obj as GraphQLRequest);

		/// <inheritdoc />
		public bool Equals(GraphQLRequest? other) {
			if (other == null) {return false;}
			if (ReferenceEquals(this, other)) { return true; }
			if (!EqualityComparer<string>.Default.Equals(this.Query, other.Query)) { return false; }
			if (!EqualityComparer<string?>.Default.Equals(this.OperationName, other.OperationName)) { return false; }
			if (!EqualityComparer<dynamic?>.Default.Equals(this.Variables, other.Variables)) { return false; }
			return true;
		}

		/// <inheritdoc />
<<<<<<< HEAD
		//public override int GetHashCode() => EqualityComparer<GraphQLRequest>.Default.GetHashCode(this);

=======
>>>>>>> abd9cafd
		public override int GetHashCode()
		{
			unchecked
			{
				var hashCode = EqualityComparer<string?>.Default.GetHashCode(Query);
				hashCode = (hashCode * 397) ^ EqualityComparer<string?>.Default.GetHashCode(OperationName);
				hashCode = (hashCode * 397) ^ EqualityComparer<dynamic?>.Default.GetHashCode(Variables);
				return hashCode;
			}
		}

		/// <inheritdoc />
		public static bool operator ==(GraphQLRequest? request1, GraphQLRequest? request2) => EqualityComparer<GraphQLRequest?>.Default.Equals(request1, request2);

		/// <inheritdoc />
		public static bool operator !=(GraphQLRequest? request1, GraphQLRequest? request2) => !(request1 == request2);

	}

}<|MERGE_RESOLUTION|>--- conflicted
+++ resolved
@@ -33,11 +33,6 @@
 			this.Query = query;
 		}
 
-		[Obsolete("this constructor will be removed in a future version!")]
-		public GraphQLRequest() {
-			this.Query = string.Empty;
-		}
-
 		/// <inheritdoc />
 		public override bool Equals(object? obj) => this.Equals(obj as GraphQLRequest);
 
@@ -52,11 +47,6 @@
 		}
 
 		/// <inheritdoc />
-<<<<<<< HEAD
-		//public override int GetHashCode() => EqualityComparer<GraphQLRequest>.Default.GetHashCode(this);
-
-=======
->>>>>>> abd9cafd
 		public override int GetHashCode()
 		{
 			unchecked
